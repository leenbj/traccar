/*
 * Copyright 2013 - 2023 Anton Tananaev (anton@traccar.org)
 *
 * Licensed under the Apache License, Version 2.0 (the "License");
 * you may not use this file except in compliance with the License.
 * You may obtain a copy of the License at
 *
 *     http://www.apache.org/licenses/LICENSE-2.0
 *
 * Unless required by applicable law or agreed to in writing, software
 * distributed under the License is distributed on an "AS IS" BASIS,
 * WITHOUT WARRANTIES OR CONDITIONS OF ANY KIND, either express or implied.
 * See the License for the specific language governing permissions and
 * limitations under the License.
 */
package org.traccar.protocol;

import io.netty.buffer.ByteBuf;
import io.netty.buffer.ByteBufUtil;
import io.netty.buffer.Unpooled;
import io.netty.channel.Channel;
import org.traccar.BaseProtocolDecoder;
import org.traccar.model.Device;
import org.traccar.session.DeviceSession;
import org.traccar.NetworkMessage;
import org.traccar.Protocol;
import org.traccar.config.Keys;
import org.traccar.helper.BitUtil;
import org.traccar.helper.Checksum;
import org.traccar.helper.UnitsConverter;
import org.traccar.model.CellTower;
import org.traccar.model.Network;
import org.traccar.model.Position;

import java.net.SocketAddress;
import java.nio.charset.StandardCharsets;
import java.util.Date;
import java.util.HashMap;
import java.util.LinkedList;
import java.util.List;
import java.util.Map;
import java.util.Set;
import java.util.function.BiConsumer;

public class TeltonikaProtocolDecoder extends BaseProtocolDecoder {

    private static final int IMAGE_PACKET_MAX = 2048;

    private static final Map<Integer, Map<Set<String>, BiConsumer<Position, ByteBuf>>> PARAMETERS = new HashMap<>();

    private final boolean connectionless;
    private boolean extended;
    private final Map<Long, ByteBuf> photos = new HashMap<>();

    public void setExtended(boolean extended) {
        this.extended = extended;
    }

    public TeltonikaProtocolDecoder(Protocol protocol, boolean connectionless) {
        super(protocol);
        this.connectionless = connectionless;
    }

    @Override
    protected void init() {
        this.extended = getConfig().getBoolean(Keys.PROTOCOL_EXTENDED.withPrefix(getProtocolName()));
    }

    private void parseIdentification(Channel channel, SocketAddress remoteAddress, ByteBuf buf) {

        int length = buf.readUnsignedShort();
        String imei = buf.toString(buf.readerIndex(), length, StandardCharsets.US_ASCII);
        DeviceSession deviceSession = getDeviceSession(channel, remoteAddress, imei);

        if (channel != null) {
            ByteBuf response = Unpooled.buffer(1);
            if (deviceSession != null) {
                response.writeByte(1);
            } else {
                response.writeByte(0);
            }
            channel.writeAndFlush(new NetworkMessage(response, remoteAddress));
        }
    }

    public static final int CODEC_GH3000 = 0x07;
    public static final int CODEC_8 = 0x08;
    public static final int CODEC_8_EXT = 0x8E;
    public static final int CODEC_12 = 0x0C;
    public static final int CODEC_13 = 0x0D;
    public static final int CODEC_16 = 0x10;

    private void sendImageRequest(Channel channel, SocketAddress remoteAddress, long id, int offset, int size) {
        if (channel != null) {
            ByteBuf response = Unpooled.buffer();
            response.writeInt(0);
            response.writeShort(0);
            response.writeShort(19); // length
            response.writeByte(CODEC_12);
            response.writeByte(1); // nod
            response.writeByte(0x0D); // camera
            response.writeInt(11); // payload length
            response.writeByte(2); // command
            response.writeInt((int) id);
            response.writeInt(offset);
            response.writeShort(size);
            response.writeByte(1); // nod
            response.writeShort(0);
            response.writeShort(Checksum.crc16(
                    Checksum.CRC16_IBM, response.nioBuffer(8, response.readableBytes() - 10)));
            channel.writeAndFlush(new NetworkMessage(response, remoteAddress));
        }
    }

    private boolean isPrintable(ByteBuf buf, int length) {
        boolean printable = true;
        for (int i = 0; i < length; i++) {
            byte b = buf.getByte(buf.readerIndex() + i);
            if (b < 32 && b != '\r' && b != '\n') {
                printable = false;
                break;
            }
        }
        return printable;
    }

    private void decodeSerial(
            Channel channel, SocketAddress remoteAddress, DeviceSession deviceSession, Position position, ByteBuf buf) {

        getLastLocation(position, null);

        int type = buf.readUnsignedByte();
        if (type == 0x0D) {

            buf.readInt(); // length
            int subtype = buf.readUnsignedByte();
            if (subtype == 0x01) {

                long photoId = buf.readUnsignedInt();
                ByteBuf photo = Unpooled.buffer(buf.readInt());
                photos.put(photoId, photo);
                sendImageRequest(
                        channel, remoteAddress, photoId,
                        0, Math.min(IMAGE_PACKET_MAX, photo.capacity()));

            } else if (subtype == 0x02) {

                long photoId = buf.readUnsignedInt();
                buf.readInt(); // offset
                ByteBuf photo = photos.get(photoId);
                photo.writeBytes(buf, buf.readUnsignedShort());
                if (photo.writableBytes() > 0) {
                    sendImageRequest(
                            channel, remoteAddress, photoId,
                            photo.writerIndex(), Math.min(IMAGE_PACKET_MAX, photo.writableBytes()));
                } else {
                    photos.remove(photoId);
                    try {
                        position.set(Position.KEY_IMAGE, writeMediaFile(deviceSession.getUniqueId(), photo, "jpg"));
                    } finally {
                        photo.release();
                    }
                }

            }

        } else {

            position.set(Position.KEY_TYPE, type);

            int length = buf.readInt();
            if (isPrintable(buf, length)) {
                String data = buf.readSlice(length).toString(StandardCharsets.US_ASCII).trim();
                if (data.startsWith("UUUUww") && data.endsWith("SSS")) {
                    String[] values = data.substring(6, data.length() - 4).split(";");
                    for (int i = 0; i < 8; i++) {
                        position.set("axle" + (i + 1), Double.parseDouble(values[i]));
                    }
                    position.set("loadTruck", Double.parseDouble(values[8]));
                    position.set("loadTrailer", Double.parseDouble(values[9]));
                    position.set("totalTruck", Double.parseDouble(values[10]));
                    position.set("totalTrailer", Double.parseDouble(values[11]));
                } else {
                    position.set(Position.KEY_RESULT, data);
                }
            } else {
                position.set(Position.KEY_RESULT, ByteBufUtil.hexDump(buf.readSlice(length)));
            }
        }
    }

    private long readValue(ByteBuf buf, int length) {
        switch (length) {
            case 1:
                return buf.readUnsignedByte();
            case 2:
                return buf.readUnsignedShort();
            case 4:
                return buf.readUnsignedInt();
            default:
                return buf.readLong();
        }
    }

    private static void register(int id, Set<String> models, BiConsumer<Position, ByteBuf> handler) {
        PARAMETERS.computeIfAbsent(id, key -> new HashMap<>()).put(models, handler);
    }

    static {
        var fmbXXX = Set.of(
                "FMB001", "FMB010", "FMB002", "FMB020", "FMB003", "FMB110", "FMB120", "FMB122", "FMB125", "FMB130",
                "FMB140", "FMU125", "FMB900", "FMB920", "FMB962", "FMB964", "FM3001", "FMB202", "FMB204", "FMB206",
                "FMT100", "MTB100", "FMP100", "MSP500");

        register(1, null, (p, b) -> p.set(Position.PREFIX_IN + 1, b.readUnsignedByte() > 0));
        register(2, null, (p, b) -> p.set(Position.PREFIX_IN + 2, b.readUnsignedByte() > 0));
        register(3, null, (p, b) -> p.set(Position.PREFIX_IN + 3, b.readUnsignedByte() > 0));
        register(4, null, (p, b) -> p.set(Position.PREFIX_IN + 4, b.readUnsignedByte() > 0));
        register(9, fmbXXX, (p, b) -> p.set(Position.PREFIX_ADC + 1, b.readUnsignedShort() * 0.001));
        register(10, fmbXXX, (p, b) -> p.set(Position.PREFIX_ADC + 2, b.readUnsignedShort() * 0.001));
        register(11, fmbXXX, (p, b) -> p.set(Position.KEY_ICCID, String.valueOf(b.readLong())));
        register(12, fmbXXX, (p, b) -> p.set(Position.KEY_FUEL_USED, b.readUnsignedInt() * 0.001));
        register(13, fmbXXX, (p, b) -> p.set(Position.KEY_FUEL_CONSUMPTION, b.readUnsignedShort() * 0.01));
        register(16, null, (p, b) -> p.set(Position.KEY_ODOMETER, b.readUnsignedInt()));
        register(17, null, (p, b) -> p.set("axisX", b.readShort()));
        register(18, null, (p, b) -> p.set("axisY", b.readShort()));
        register(19, null, (p, b) -> p.set("axisZ", b.readShort()));
        register(21, null, (p, b) -> p.set(Position.KEY_RSSI, b.readUnsignedByte()));
        register(24, fmbXXX, (p, b) -> p.setSpeed(UnitsConverter.knotsFromKph(b.readUnsignedShort())));
        register(25, null, (p, b) -> p.set("bleTemp1", b.readShort() * 0.01));
        register(26, null, (p, b) -> p.set("bleTemp2", b.readShort() * 0.01));
        register(27, null, (p, b) -> p.set("bleTemp3", b.readShort() * 0.01));
        register(28, null, (p, b) -> p.set("bleTemp4", b.readShort() * 0.01));
<<<<<<< HEAD
        register(32, fmbXXX, (p, b) -> p.set(Position.KEY_COOLANT_TEMP, b.readByte()));
=======
        register(30, fmbXXX, (p, b) -> p.set("faultCount", b.readUnsignedByte()));
>>>>>>> d797671b
        register(66, null, (p, b) -> p.set(Position.KEY_POWER, b.readUnsignedShort() * 0.001));
        register(67, null, (p, b) -> p.set(Position.KEY_BATTERY, b.readUnsignedShort() * 0.001));
        register(68, fmbXXX, (p, b) -> p.set("batteryCurrent", b.readUnsignedShort() * 0.001));
        register(72, fmbXXX, (p, b) -> p.set(Position.PREFIX_TEMP + 1, b.readInt() * 0.1));
        register(73, fmbXXX, (p, b) -> p.set(Position.PREFIX_TEMP + 2, b.readInt() * 0.1));
        register(74, fmbXXX, (p, b) -> p.set(Position.PREFIX_TEMP + 3, b.readInt() * 0.1));
        register(75, fmbXXX, (p, b) -> p.set(Position.PREFIX_TEMP + 4, b.readInt() * 0.1));
        register(78, null, (p, b) -> {
            long driverUniqueId = b.readLong();
            if (driverUniqueId > 0) {
                p.set(Position.KEY_DRIVER_UNIQUE_ID, String.format("%016X", driverUniqueId));
            }
        });
        register(80, fmbXXX, (p, b) -> p.set("dataMode", b.readUnsignedByte()));
        register(90, null, (p, b) -> p.set(Position.KEY_DOOR, b.readUnsignedShort()));
        register(115, fmbXXX, (p, b) -> p.set(Position.KEY_ENGINE_TEMP, b.readShort() * 0.1));
        register(179, null, (p, b) -> p.set(Position.PREFIX_OUT + 1, b.readUnsignedByte() > 0));
        register(180, null, (p, b) -> p.set(Position.PREFIX_OUT + 2, b.readUnsignedByte() > 0));
        register(181, null, (p, b) -> p.set(Position.KEY_PDOP, b.readUnsignedShort() * 0.1));
        register(182, null, (p, b) -> p.set(Position.KEY_HDOP, b.readUnsignedShort() * 0.1));
        register(199, null, (p, b) -> p.set(Position.KEY_ODOMETER_TRIP, b.readUnsignedInt()));
        register(200, fmbXXX, (p, b) -> p.set("sleepMode", b.readUnsignedByte()));
        register(205, fmbXXX, (p, b) -> p.set("cid2g", b.readUnsignedShort()));
        register(206, fmbXXX, (p, b) -> p.set("lac", b.readUnsignedShort()));
        register(236, null, (p, b) -> {
            p.set(Position.KEY_ALARM, b.readUnsignedByte() > 0 ? Position.ALARM_GENERAL : null);
        });
        register(239, null, (p, b) -> p.set(Position.KEY_IGNITION, b.readUnsignedByte() > 0));
        register(240, null, (p, b) -> p.set(Position.KEY_MOTION, b.readUnsignedByte() > 0));
        register(241, null, (p, b) -> p.set(Position.KEY_OPERATOR, b.readUnsignedInt()));
        register(253, null, (p, b) -> {
            switch (b.readUnsignedByte()) {
                case 1:
                    p.set(Position.KEY_ALARM, Position.ALARM_ACCELERATION);
                    break;
                case 2:
                    p.set(Position.KEY_ALARM, Position.ALARM_BRAKING);
                    break;
                case 3:
                    p.set(Position.KEY_ALARM, Position.ALARM_CORNERING);
                    break;
                default:
                    break;
            }
        });
        register(636, fmbXXX, (p, b) -> p.set("cid4g", b.readUnsignedInt()));
    }

    private void decodeGh3000Parameter(Position position, int id, ByteBuf buf, int length) {
        switch (id) {
            case 1:
                position.set(Position.KEY_BATTERY_LEVEL, readValue(buf, length));
                break;
            case 2:
                position.set("usbConnected", readValue(buf, length) == 1);
                break;
            case 5:
                position.set("uptime", readValue(buf, length));
                break;
            case 20:
                position.set(Position.KEY_HDOP, readValue(buf, length) * 0.1);
                break;
            case 21:
                position.set(Position.KEY_VDOP, readValue(buf, length) * 0.1);
                break;
            case 22:
                position.set(Position.KEY_PDOP, readValue(buf, length) * 0.1);
                break;
            case 67:
                position.set(Position.KEY_BATTERY, readValue(buf, length) * 0.001);
                break;
            case 221:
                position.set("button", readValue(buf, length));
                break;
            case 222:
                if (readValue(buf, length) == 1) {
                    position.set(Position.KEY_ALARM, Position.ALARM_SOS);
                }
                break;
            case 240:
                position.set(Position.KEY_MOTION, readValue(buf, length) == 1);
                break;
            case 244:
                position.set(Position.KEY_ROAMING, readValue(buf, length) == 1);
                break;
            default:
                position.set(Position.PREFIX_IO + id, readValue(buf, length));
                break;
        }
    }

    private void decodeParameter(Position position, int id, ByteBuf buf, int length, int codec, String model) {
        if (codec == CODEC_GH3000) {
            decodeGh3000Parameter(position, id, buf, length);
        } else {
            int index = buf.readerIndex();
            boolean decoded = false;
            for (var entry : PARAMETERS.getOrDefault(id, new HashMap<>()).entrySet()) {
                if (entry.getKey() == null || model != null && entry.getKey().contains(model)) {
                    entry.getValue().accept(position, buf);
                    decoded = true;
                    break;
                }
            }
            if (decoded) {
                buf.readerIndex(index + length);
            } else {
                position.set(Position.PREFIX_IO + id, readValue(buf, length));
            }
        }
    }

    private void decodeCell(
            Position position, Network network, String mncKey, String lacKey, String cidKey, String rssiKey) {
        if (position.hasAttribute(mncKey) && position.hasAttribute(lacKey) && position.hasAttribute(cidKey)) {
            CellTower cellTower = CellTower.from(
                    getConfig().getInteger(Keys.GEOLOCATION_MCC),
                    ((Number) position.getAttributes().remove(mncKey)).intValue(),
                    ((Number) position.getAttributes().remove(lacKey)).intValue(),
                    ((Number) position.getAttributes().remove(cidKey)).longValue());
            cellTower.setSignalStrength(((Number) position.getAttributes().remove(rssiKey)).intValue());
            network.addCellTower(cellTower);
        }
    }

    private void decodeNetwork(Position position, String model) {
        if ("TAT100".equals(model)) {
            Network network = new Network();
            decodeCell(position, network, "io1200", "io287", "io288", "io289");
            decodeCell(position, network, "io1201", "io290", "io291", "io292");
            decodeCell(position, network, "io1202", "io293", "io294", "io295");
            decodeCell(position, network, "io1203", "io296", "io297", "io298");
            if (network.getCellTowers() != null) {
                position.setNetwork(network);
            }
        } else {
            Integer cid2g = (Integer) position.getAttributes().remove("cid2g");
            Long cid4g = (Long) position.getAttributes().remove("cid4g");
            Integer lac = (Integer) position.getAttributes().remove("lac");
            if (lac != null && (cid2g != null || cid4g != null)) {
                Network network = new Network();
                CellTower cellTower;
                if (cid2g != null) {
                    cellTower = CellTower.fromLacCid(getConfig(), lac, cid2g);
                } else {
                    cellTower = CellTower.fromLacCid(getConfig(), lac, cid4g);
                    network.setRadioType("lte");
                }
                long operator = position.getInteger(Position.KEY_OPERATOR);
                if (operator >= 1000) {
                    cellTower.setOperator(operator);
                }
                network.addCellTower(cellTower);
                position.setNetwork(new Network(cellTower));
            }
        }
    }

    private int readExtByte(ByteBuf buf, int codec, int... codecs) {
        boolean ext = false;
        for (int c : codecs) {
            if (codec == c) {
                ext = true;
                break;
            }
        }
        if (ext) {
            return buf.readUnsignedShort();
        } else {
            return buf.readUnsignedByte();
        }
    }

    private void decodeLocation(Position position, ByteBuf buf, int codec, String model) {

        int globalMask = 0x0f;

        if (codec == CODEC_GH3000) {

            long time = buf.readUnsignedInt() & 0x3fffffff;
            time += 1167609600; // 2007-01-01 00:00:00

            globalMask = buf.readUnsignedByte();
            if (BitUtil.check(globalMask, 0)) {

                position.setTime(new Date(time * 1000));

                int locationMask = buf.readUnsignedByte();

                if (BitUtil.check(locationMask, 0)) {
                    position.setLatitude(buf.readFloat());
                    position.setLongitude(buf.readFloat());
                }

                if (BitUtil.check(locationMask, 1)) {
                    position.setAltitude(buf.readUnsignedShort());
                }

                if (BitUtil.check(locationMask, 2)) {
                    position.setCourse(buf.readUnsignedByte() * 360.0 / 256);
                }

                if (BitUtil.check(locationMask, 3)) {
                    position.setSpeed(UnitsConverter.knotsFromKph(buf.readUnsignedByte()));
                }

                if (BitUtil.check(locationMask, 4)) {
                    position.set(Position.KEY_SATELLITES, buf.readUnsignedByte());
                }

                if (BitUtil.check(locationMask, 5)) {
                    CellTower cellTower = CellTower.fromLacCid(
                            getConfig(), buf.readUnsignedShort(), buf.readUnsignedShort());

                    if (BitUtil.check(locationMask, 6)) {
                        cellTower.setSignalStrength((int) buf.readUnsignedByte());
                    }

                    if (BitUtil.check(locationMask, 7)) {
                        cellTower.setOperator(buf.readUnsignedInt());
                    }

                    position.setNetwork(new Network(cellTower));

                } else {
                    if (BitUtil.check(locationMask, 6)) {
                        position.set(Position.KEY_RSSI, buf.readUnsignedByte());
                    }
                    if (BitUtil.check(locationMask, 7)) {
                        position.set(Position.KEY_OPERATOR, buf.readUnsignedInt());
                    }
                }

            } else {

                getLastLocation(position, new Date(time * 1000));

            }

        } else {

            position.setTime(new Date(buf.readLong()));

            position.set("priority", buf.readUnsignedByte());

            position.setLongitude(buf.readInt() / 10000000.0);
            position.setLatitude(buf.readInt() / 10000000.0);
            position.setAltitude(buf.readShort());
            position.setCourse(buf.readUnsignedShort());

            int satellites = buf.readUnsignedByte();
            position.set(Position.KEY_SATELLITES, satellites);

            position.setValid(satellites != 0);

            position.setSpeed(UnitsConverter.knotsFromKph(buf.readUnsignedShort()));

            position.set(Position.KEY_EVENT, readExtByte(buf, codec, CODEC_8_EXT, CODEC_16));
            if (codec == CODEC_16) {
                buf.readUnsignedByte(); // generation type
            }

            readExtByte(buf, codec, CODEC_8_EXT); // total IO data records

        }

        // Read 1 byte data
        if (BitUtil.check(globalMask, 1)) {
            int cnt = readExtByte(buf, codec, CODEC_8_EXT);
            for (int j = 0; j < cnt; j++) {
                decodeParameter(position, readExtByte(buf, codec, CODEC_8_EXT, CODEC_16), buf, 1, codec, model);
            }
        }

        // Read 2 byte data
        if (BitUtil.check(globalMask, 2)) {
            int cnt = readExtByte(buf, codec, CODEC_8_EXT);
            for (int j = 0; j < cnt; j++) {
                decodeParameter(position, readExtByte(buf, codec, CODEC_8_EXT, CODEC_16), buf, 2, codec, model);
            }
        }

        // Read 4 byte data
        if (BitUtil.check(globalMask, 3)) {
            int cnt = readExtByte(buf, codec, CODEC_8_EXT);
            for (int j = 0; j < cnt; j++) {
                decodeParameter(position, readExtByte(buf, codec, CODEC_8_EXT, CODEC_16), buf, 4, codec, model);
            }
        }

        // Read 8 byte data
        if (codec == CODEC_8 || codec == CODEC_8_EXT || codec == CODEC_16) {
            int cnt = readExtByte(buf, codec, CODEC_8_EXT);
            for (int j = 0; j < cnt; j++) {
                decodeParameter(position, readExtByte(buf, codec, CODEC_8_EXT, CODEC_16), buf, 8, codec, model);
            }
        }

        // Read 16 byte data
        if (extended) {
            int cnt = readExtByte(buf, codec, CODEC_8_EXT);
            for (int j = 0; j < cnt; j++) {
                int id = readExtByte(buf, codec, CODEC_8_EXT, CODEC_16);
                position.set(Position.PREFIX_IO + id, ByteBufUtil.hexDump(buf.readSlice(16)));
            }
        }

        // Read X byte data
        if (codec == CODEC_8_EXT) {
            int cnt = buf.readUnsignedShort();
            for (int j = 0; j < cnt; j++) {
                int id = buf.readUnsignedShort();
                int length = buf.readUnsignedShort();
                if (id == 256) {
                    position.set(Position.KEY_VIN,
                            buf.readSlice(length).toString(StandardCharsets.US_ASCII));
                } else if (id == 281) {
                    position.set(Position.KEY_DTCS,
                            buf.readSlice(length).toString(StandardCharsets.US_ASCII).replace(',', ' '));
                } else if (id == 385) {
                    ByteBuf data = buf.readSlice(length);
                    data.readUnsignedByte(); // data part
                    int index = 1;
                    while (data.isReadable()) {
                        int flags = data.readUnsignedByte();
                        if (BitUtil.from(flags, 4) > 0) {
                            position.set("beacon" + index + "Uuid", ByteBufUtil.hexDump(data.readSlice(16)));
                            position.set("beacon" + index + "Major", data.readUnsignedShort());
                            position.set("beacon" + index + "Minor", data.readUnsignedShort());
                        } else {
                            position.set("beacon" + index + "Namespace", ByteBufUtil.hexDump(data.readSlice(10)));
                            position.set("beacon" + index + "Instance", ByteBufUtil.hexDump(data.readSlice(6)));
                        }
                        position.set("beacon" + index + "Rssi", (int) data.readByte());
                        if (BitUtil.check(flags, 1)) {
                            position.set("beacon" + index + "Battery", data.readUnsignedShort() * 0.01);
                        }
                        if (BitUtil.check(flags, 2)) {
                            position.set("beacon" + index + "Temp", data.readUnsignedShort());
                        }
                        index += 1;
                    }
                } else {
                    position.set(Position.PREFIX_IO + id, ByteBufUtil.hexDump(buf.readSlice(length)));
                }
            }
        }

        decodeNetwork(position, model);

    }

    private List<Position> parseData(
            Channel channel, SocketAddress remoteAddress, ByteBuf buf, int locationPacketId, String... imei) {
        List<Position> positions = new LinkedList<>();

        if (!connectionless) {
            buf.readUnsignedInt(); // data length
        }

        int codec = buf.readUnsignedByte();
        int count = buf.readUnsignedByte();

        DeviceSession deviceSession = getDeviceSession(channel, remoteAddress, imei);
        if (deviceSession == null) {
            return null;
        }
        String model = getCacheManager().getObject(Device.class, deviceSession.getDeviceId()).getModel();

        for (int i = 0; i < count; i++) {
            Position position = new Position(getProtocolName());

            position.setDeviceId(deviceSession.getDeviceId());
            position.setValid(true);

            if (codec == CODEC_13) {
                buf.readUnsignedByte(); // type
                int length = buf.readInt() - 4;
                getLastLocation(position, new Date(buf.readUnsignedInt() * 1000));
                if (isPrintable(buf, length)) {
                    String data = buf.readCharSequence(length, StandardCharsets.US_ASCII).toString().trim();
                    if (data.startsWith("GTSL")) {
                        position.set(Position.KEY_DRIVER_UNIQUE_ID, data.split("\\|")[4]);
                    } else {
                        position.set(Position.KEY_RESULT, data);
                    }
                } else {
                    position.set(Position.KEY_RESULT,
                            ByteBufUtil.hexDump(buf.readSlice(length)));
                }
            } else if (codec == CODEC_12) {
                decodeSerial(channel, remoteAddress, deviceSession, position, buf);
            } else {
                decodeLocation(position, buf, codec, model);
            }

            if (!position.getOutdated() || !position.getAttributes().isEmpty()) {
                positions.add(position);
            }
        }

        if (channel != null && codec != CODEC_12 && codec != CODEC_13) {
            ByteBuf response = Unpooled.buffer();
            if (connectionless) {
                response.writeShort(5);
                response.writeShort(0);
                response.writeByte(0x01);
                response.writeByte(locationPacketId);
                response.writeByte(count);
            } else {
                response.writeInt(count);
            }
            channel.writeAndFlush(new NetworkMessage(response, remoteAddress));
        }

        return positions.isEmpty() ? null : positions;
    }

    @Override
    protected Object decode(Channel channel, SocketAddress remoteAddress, Object msg) throws Exception {

        ByteBuf buf = (ByteBuf) msg;

        if (connectionless) {
            return decodeUdp(channel, remoteAddress, buf);
        } else {
            return decodeTcp(channel, remoteAddress, buf);
        }
    }

    private Object decodeTcp(Channel channel, SocketAddress remoteAddress, ByteBuf buf) {

        if (buf.readableBytes() == 1 && buf.readUnsignedByte() == 0xff) {
            return null;
        } else if (buf.getUnsignedShort(0) > 0) {
            parseIdentification(channel, remoteAddress, buf);
        } else {
            buf.skipBytes(4);
            return parseData(channel, remoteAddress, buf, 0);
        }

        return null;
    }

    private Object decodeUdp(Channel channel, SocketAddress remoteAddress, ByteBuf buf) {

        buf.readUnsignedShort(); // length
        buf.readUnsignedShort(); // packet id
        buf.readUnsignedByte(); // packet type
        int locationPacketId = buf.readUnsignedByte();
        String imei = buf.readSlice(buf.readUnsignedShort()).toString(StandardCharsets.US_ASCII);

        return parseData(channel, remoteAddress, buf, locationPacketId, imei);

    }

}<|MERGE_RESOLUTION|>--- conflicted
+++ resolved
@@ -231,11 +231,8 @@
         register(26, null, (p, b) -> p.set("bleTemp2", b.readShort() * 0.01));
         register(27, null, (p, b) -> p.set("bleTemp3", b.readShort() * 0.01));
         register(28, null, (p, b) -> p.set("bleTemp4", b.readShort() * 0.01));
-<<<<<<< HEAD
+        register(30, fmbXXX, (p, b) -> p.set("faultCount", b.readUnsignedByte()));
         register(32, fmbXXX, (p, b) -> p.set(Position.KEY_COOLANT_TEMP, b.readByte()));
-=======
-        register(30, fmbXXX, (p, b) -> p.set("faultCount", b.readUnsignedByte()));
->>>>>>> d797671b
         register(66, null, (p, b) -> p.set(Position.KEY_POWER, b.readUnsignedShort() * 0.001));
         register(67, null, (p, b) -> p.set(Position.KEY_BATTERY, b.readUnsignedShort() * 0.001));
         register(68, fmbXXX, (p, b) -> p.set("batteryCurrent", b.readUnsignedShort() * 0.001));
